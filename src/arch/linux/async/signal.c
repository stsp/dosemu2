#include "config.h"

#include <stdio.h>
#include <termios.h>
#include <unistd.h>
#include <stdlib.h>
#include <signal.h>
#include <string.h>
#include <errno.h>
#include <inttypes.h>
#include <pthread.h>
#include <sys/eventfd.h>
#include <sys/types.h>
#include <sys/wait.h>
#include <sys/syscall.h>
#include <sys/mman.h>
#include <assert.h>
#include <linux/version.h>

#include "emu.h"
#include "bios.h"
#include "mouse.h"
#include "video.h"
#include "vgaemu.h"
#include "vgatext.h"
#include "render.h"
#include "timers.h"
#include "int.h"
#include "lowmem.h"
#include "coopth.h"
#include "dpmi.h"
#include "pic.h"
#include "ipx.h"
#include "pktdrvr.h"
#include "iodev.h"
#include "serial.h"
#include "debug.h"
#include "mhpdbg.h"
#include "utilities.h"
#include "userhook.h"
#include "ringbuf.h"
#include "dosemu_config.h"
#include "keyb_clients.h"
#include "keyb_server.h"
#include "sound.h"
#include "cpu-emu.h"
#include "sig.h"

/* work-around sigaltstack badness - disable when kernel is fixed */
#define SIGALTSTACK_WA 1
#if SIGALTSTACK_WA
#include "mcontext.h"
#include "mapping.h"
#endif
/* SS_AUTODISARM is a dosemu-specific sigaltstack extension supported
 * by some kernels */
#ifndef SS_AUTODISARM
#define SS_AUTODISARM  (1 << 4)
#endif

#ifdef __x86_64__
/* work-around sigreturn badness - disable when kernel is fixed */
#define SIGRETURN_WA 1
#else
#define SIGRETURN_WA 0
#endif

#define SIGRETURN_WA 1

/* Variables for keeping track of signals */
#define MAX_SIG_QUEUE_SIZE 50
#define MAX_SIG_DATA_SIZE 128
static u_short SIGNAL_head=0; u_short SIGNAL_tail=0;
struct  SIGNAL_queue {
  void (*signal_handler)(void *);
  char arg[MAX_SIG_DATA_SIZE];
  size_t arg_size;
  const char *name;
};
static struct SIGNAL_queue signal_queue[MAX_SIG_QUEUE_SIZE];

#define MAX_SIGCHLD_HANDLERS 10
struct sigchld_hndl {
  pid_t pid;
  void (*handler)(void);
  int enabled;
};
static struct sigchld_hndl chld_hndl[MAX_SIGCHLD_HANDLERS];
static int chd_hndl_num;

static sigset_t q_mask, nonfatal_q_mask;
#if SIGRETURN_WA
static sigset_t fatal_q_mask;
#endif
static void *cstack;
#if SIGALTSTACK_WA
static void *backup_stack;
static int need_sas_wa;
#endif
#if SIGRETURN_WA
static int need_sr_wa;
#endif

static int sh_tid;
static int in_handle_signals;
static void handle_signals_force_enter(int tid);
static void handle_signals_force_leave(int tid);
static void async_awake(void *arg);
static int event_fd;
static struct rng_s cbks;
#define MAX_CBKS 1000
static pthread_mutex_t cbk_mtx = PTHREAD_MUTEX_INITIALIZER;

struct eflags_fs_gs eflags_fs_gs;

static void (*sighandlers[NSIG])(struct sigcontext *, siginfo_t *);
static void (*qsighandlers[NSIG])(int sig, siginfo_t *si, void *uc);

static void sigquit(struct sigcontext *, siginfo_t *);
static void sigalrm(struct sigcontext *, siginfo_t *);
static void sigio(struct sigcontext *, siginfo_t *);
static void sigasync(int sig, siginfo_t *si, void *uc);

<<<<<<< HEAD
static void _newsetqsig(int sig, void (*fun)(int sig, siginfo_t *si, void *uc))
=======
static void leavedos_sig(int sig);

static void newsetqsig(int sig, void (*fun)(int sig, siginfo_t *si, void *uc))
>>>>>>> 0efc9c3d
{
	if (qsighandlers[sig])
		return;
	/* collect this mask so that all async (fatal and non-fatal)
	 * signals can be blocked by threads */
	sigaddset(&q_mask, sig);
	qsighandlers[sig] = fun;
}

static void newsetqsig(int sig, void (*fun)(int sig, siginfo_t *si, void *uc))
{
#if SIGRETURN_WA
	sigaddset(&fatal_q_mask, sig);
#endif
	_newsetqsig(sig, fun);
}

static void qsig_init(void)
{
	struct sigaction sa;
	int i;

	sa.sa_flags = SA_RESTART | SA_ONSTACK | SA_SIGINFO;
#if SIGRETURN_WA
#if 0
	/* future kernels will be able to correctly restore SS.
	 * this have not materialized yet */
	if (kernel_version_code < KERNEL_VERSION(4, 6, 0))
#else
	if (1)
#endif
	{
		/* initially block all async signals. The handler will unblock
		 * some when it is safe (after segment registers are restored)
		 */
		sa.sa_mask = q_mask;
	}
	else
#endif
	{
		/* block all non-fatal async signals */
		sa.sa_mask = nonfatal_q_mask;
	}
	for (i = 0; i < NSIG; i++) {
		if (qsighandlers[i]) {
			sa.sa_sigaction = qsighandlers[i];
			sigaction(i, &sa, NULL);
		}
	}
}

/* registers non-emergency async signals */
void registersig(int sig, void (*fun)(struct sigcontext *, siginfo_t *))
{
	/* first need to collect the mask, then register all handlers
	 * because the same mask of non-emergency async signals
	 * is used for every handler */
	sigaddset(&nonfatal_q_mask, sig);
	_newsetqsig(sig, sigasync);
	sighandlers[sig] = fun;
}

static void newsetsig(int sig, void (*fun)(int sig, siginfo_t *si, void *uc))
{
	struct sigaction sa;

	sa.sa_flags = SA_RESTART | SA_ONSTACK | SA_SIGINFO;
	if (kernel_version_code >= KERNEL_VERSION(2, 6, 14))
		sa.sa_flags |= SA_NODEFER;
#if SIGRETURN_WA
#if 0
	/* future kernels will be able to correctly restore SS.
	 * this have not materialized yet */
	if (kernel_version_code < KERNEL_VERSION(4, 6, 0))
#else
	if (1)
#endif
	{
		/* initially block all async signals. The handler will unblock
		 * some when it is safe (after segment registers are restored)
		 */
		sa.sa_mask = q_mask;
	}
	else
#endif
	{
		/* block all non-fatal async signals */
		sa.sa_mask = nonfatal_q_mask;
	}
	sa.sa_sigaction = fun;
	sigaction(sig, &sa, NULL);
}

/* init_handler puts the handler in a sane state that glibc
   expects. That means restoring fs and gs for vm86 (necessary for
   2.4 kernels) and fs, gs and eflags for DPMI. */
SIG_PROTO_PFX
static void __init_handler(struct sigcontext *scp, int async)
{
#ifdef __x86_64__
  unsigned short __ss;
#endif
  /*
   * FIRST thing to do in signal handlers - to avoid being trapped into int0x11
   * forever, we must restore the eflags.
   */
  loadflags(eflags_fs_gs.eflags);

#ifdef __x86_64__
  /* ds,es, and ss are ignored in 64-bit mode and not present or
     saved in the sigcontext, so we need to do it ourselves
     (using the 3 high words of the trapno field).
     fs and gs are set to 0 in the sigcontext, so we also need
     to save those ourselves */
  _ds = getsegment(ds);
  _es = getsegment(es);
  /* some kernels save and switch ss, some do not... The simplest
   * thing is to assume that if the ss is from GDT, then it is already
   * saved. */
  __ss = getsegment(ss);
  if (DPMIValidSelector(__ss))
    _ss = __ss;
  _fs = getsegment(fs);
  _gs = getsegment(gs);
  if (_cs == 0) {
      if (config.dpmi && config.cpuemu < 4) {
	fprintf(stderr, "Cannot run DPMI code natively ");
	if (kernel_version_code < KERNEL_VERSION(2, 6, 15))
	  fprintf(stderr, "because your Linux kernel is older than version 2.6.15.\n");
	else
	  fprintf(stderr, "for unknown reasons.\nPlease contact linux-msdos@vger.kernel.org.\n");
	fprintf(stderr, "Set $_cpu_emu=\"full\" or \"fullsim\" to avoid this message.\n");
      }
      config.cpu_vm = CPUVM_EMU;
      config.cpuemu = 4;
      _cs = getsegment(cs);
  }
#endif

  if (in_vm86) {
#ifdef __i386__
#ifdef X86_EMULATOR
    if (config.cpu_vm != CPUVM_EMU)
#endif
      {
	if (getsegment(fs) != eflags_fs_gs.fs)
	  loadregister(fs, eflags_fs_gs.fs);
	if (getsegment(gs) != eflags_fs_gs.gs)
	  loadregister(gs, eflags_fs_gs.gs);
      }
#endif
    return;
  }

#if SIGRETURN_WA
  if (need_sr_wa && !DPMIValidSelector(_cs))
    dpmi_iret_unwind(scp);
#endif

#if 0
  /* for async signals need to restore fs/gs even if dosemu code
   * was interrupted, because it can be interrupted in a switching
   * routine when fs or gs are already switched but cs is not */
  if (!DPMIValidSelector(_cs) && !async)
    return;
#else
  /* as DIRECT_DPMI_SWITCH support is now removed, the above comment
   * applies only to DPMI_iret, which is now unwound.
   * We don't need to restore segregs for async signals any more. */
  if (!DPMIValidSelector(_cs))
    return;
#endif

  /* restore %fs and %gs for compatibility with NPTL. */
  if (getsegment(fs) != eflags_fs_gs.fs)
    loadregister(fs, eflags_fs_gs.fs);
  if (getsegment(gs) != eflags_fs_gs.gs)
    loadregister(gs, eflags_fs_gs.gs);
#ifdef __x86_64__
  loadregister(ds, eflags_fs_gs.ds);
  loadregister(es, eflags_fs_gs.es);
  /* kernel has the following rule: non-zero selector means 32bit base
   * in GDT. Zero selector means 64bit base, set via msr.
   * So if we set selector to 0, need to use also prctl(ARCH_SET_xS).
   * Also, if the bases are not used they are 0 so no need to restore,
   * which saves a syscall */
  if (!eflags_fs_gs.fs && eflags_fs_gs.fsbase)
    dosemu_arch_prctl(ARCH_SET_FS, eflags_fs_gs.fsbase);
  if (!eflags_fs_gs.gs && eflags_fs_gs.gsbase)
    dosemu_arch_prctl(ARCH_SET_GS, eflags_fs_gs.gsbase);
#endif
}

SIG_PROTO_PFX
void init_handler(struct sigcontext *scp, int async)
{
  /* Async signals are initially blocked.
   * We need to restore registers before unblocking async signals.
   * Otherwise the nested signal handler will restore the registers
   * and return; the current signal handler will then save the wrong
   * registers.
   * Note:  Even if the nested sighandler tries hard, it can't properly
   * restore SS, at least until the proper sigreturn() support is in.
   * Note: in 64bit mode some segment registers are neither saved nor
   * restored by the signal dispatching code in kernel, so we have
   * to restore them by hands.
   * Note: most async signals are left blocked, we unblock only few.
   * Sync signals like SIGSEGV are never blocked.
   */
  __init_handler(scp, async);
#if SIGRETURN_WA
#if 0
  /* future kernels will be able to correctly restore SS.
   * this have not materialized yet.
   * When it will, we'll be able to have some (or all?) async
   * signals always unblocked, as the sighandlers will then
   * correctly restore all segregs. */
  if (kernel_version_code >= KERNEL_VERSION(4, 6, 0))
    return;
#endif
  sigprocmask(SIG_UNBLOCK, &fatal_q_mask, NULL);
#endif
}

#ifdef __x86_64__
SIG_PROTO_PFX
void deinit_handler(struct sigcontext *scp, struct ucontext *uc)
{
#ifdef __x86_64__
  /* on x86_64 there is no vm86() that doesn't restore the segregs
   * on some very old 2.4 kernels. So if DPMI is not active, there
   * is nothing to restore.
   * This helps valgrind to work with vm86sim mode. */
  if (!dpmi_active())
    return;
#endif
  if (CONFIG_CPUSIM && config.cpuemu >= 4)
    return;
  if (!DPMIValidSelector(_cs)) return;
#if defined(__x86_64__) && !defined(UC_SIGCONTEXT_SS)
/*
 * UC_SIGCONTEXT_SS will be set when delivering 64-bit or x32 signals on
 * kernels that save SS in the sigcontext.  Kernels that set UC_SIGCONTEXT_SS
 * allow signal handlers to set UC_RESTORE_SS; if UC_RESTORE_SS is set,
 * then sigreturn will restore SS.
 *
 * For compatibility with old programs, the kernel will *not* set
 * UC_RESTORE_SS when delivering signals.
 */
#define UC_SIGCONTEXT_SS       0x2
#define UC_STRICT_RESTORE_SS   0x4
#endif

  if (uc->uc_flags & UC_SIGCONTEXT_SS) {
    /*
     * On Linux 4.4 (possibly) and up, the kernel can fully restore
     * SS and ESP, so we don't need any special tricks.  To avoid confusion,
     * force strict restore.  (Some 4.1 versions support this as well but
     * without the uc_flags bits.  It's not trying to detect those kernels.)
     */
    uc->uc_flags |= UC_STRICT_RESTORE_SS;
  } else {
#if SIGRETURN_WA
    if (!need_sr_wa) {
      need_sr_wa = 1;
      warn("Enabling sigreturn() work-around\n");
    }
    dpmi_iret_setup(scp);
#else
    error("Your kernel does not support UC_STRICT_RESTORE_SS and the "
	  "work-around in dosemu is not enabled.\n");
    leavedos_sig(11);
#endif
  }

  if (_fs != getsegment(fs))
    loadregister(fs, _fs);
  if (_gs != getsegment(gs))
    loadregister(gs, _gs);

  loadregister(ds, _ds);
  loadregister(es, _es);
}
#endif

static int ld_sig;
static void leavedos_call(void *arg)
{
  int *sig = arg;
  leavedos(*sig);
}

int sigchld_register_handler(pid_t pid, void (*handler)(void))
{
  assert(chd_hndl_num < MAX_SIGCHLD_HANDLERS);
  chld_hndl[chd_hndl_num].handler = handler;
  chld_hndl[chd_hndl_num].pid = pid;
  chld_hndl[chd_hndl_num].enabled = 1;
  chd_hndl_num++;
  return 0;
}

int sigchld_enable_handler(pid_t pid, int on)
{
  int i;
  for (i = 0; i < chd_hndl_num; i++) {
    if (chld_hndl[i].pid == pid)
      break;
  }
  if (i >= chd_hndl_num)
    return -1;
  chld_hndl[i].enabled = on;
  return 0;
}

static void cleanup_child(void *arg)
{
  int i, status;
  pid_t pid2, pid = *(pid_t *)arg;

  for (i = 0; i < chd_hndl_num; i++) {
    if (chld_hndl[i].pid == pid)
      break;
  }
  if (i >= chd_hndl_num)
    return;
  if (!chld_hndl[i].enabled)
    return;
  pid2 = waitpid(pid, &status, WNOHANG);
  if (pid2 != pid)
    return;
  if (chld_hndl[i].handler)
    chld_hndl[i].handler();
}

/* this cleaning up is necessary to avoid the port server becoming
   a zombie process */
static void sig_child(struct sigcontext *scp, siginfo_t *si)
{
  SIGNAL_save(cleanup_child, &si->si_pid, sizeof(si->si_pid), __func__);
}

void leavedos_from_sig(int sig)
{
  /* anything more sophisticated? */
  leavedos_main(sig);
}

static void leavedos_sig(int sig)
{
  dbug_printf("Terminating on signal %i\n", sig);
  SIGNAL_save(leavedos_call, &sig, sizeof(sig), __func__);
  /* abort current sighandlers */
  if (in_handle_signals) {
    g_printf("Interrupting active signal handlers\n");
    in_handle_signals = 0;
  }
}

__attribute__((noinline))
static void _leavedos_signal(int sig, struct sigcontext *scp)
{
  if (ld_sig) {
    /* don't print anything - may lock up */
#if 0
    error("gracefull exit failed, aborting (sig=%i)\n", sig);
#endif
    _exit(sig);
  }
  ld_sig = sig;
  leavedos_sig(sig);
  if (!in_vm86)
    dpmi_sigio(scp);
}

SIG_PROTO_PFX
static void leavedos_signal(int sig, siginfo_t *si, void *uc)
{
  struct sigcontext *scp =
	(struct sigcontext *)&((ucontext_t *)uc)->uc_mcontext;
  init_handler(scp, 1);
  _leavedos_signal(sig, scp);
  deinit_handler(scp, uc);
}

SIG_PROTO_PFX
static void abort_signal(int sig, siginfo_t *si, void *uc)
{
  struct sigcontext *scp =
	(struct sigcontext *)&((ucontext_t *)uc)->uc_mcontext;
  init_handler(scp, 0);
  gdb_debug();
  _exit(sig);
}

/* Silly Interrupt Generator Initialization/Closedown */

#ifdef SIG
SillyG_t       *SillyG = 0;
static SillyG_t SillyG_[16 + 1];
#endif

/*
 * DANG_BEGIN_FUNCTION SIG_init
 *
 * description: Allow DOSEMU to be made aware when a hard interrupt occurs
 * The IRQ numbers to monitor are taken from config.sillyint, each bit
 * corresponding to one IRQ. The higher 16 bit are defining the use of
 * SIGIO
 *
 * DANG_END_FUNCTION
 */
void SIG_init(void)
{
#if defined(SIG)
    PRIV_SAVE_AREA
    /* Get in touch with Silly Interrupt Handling */
    if (config.sillyint) {
	char            prio_table[] =
	{8, 9, 10, 11, 12, 14, 15, 3, 4, 5, 6, 7};
	int             i,
	                irq;
	SillyG_t       *sg = SillyG_;
	for (i = 0; i < sizeof(prio_table); i++) {
	    irq = prio_table[i];
	    if (config.sillyint & (1 << irq)) {
		int ret;
		enter_priv_on();
		ret = vm86_plus(VM86_REQUEST_IRQ, (SIGIO << 8) | irq);
		leave_priv_setting();
		if ( ret > 0) {
		    g_printf("Gonna monitor the IRQ %d you requested\n", irq);
		    sg->fd = -1;
		    sg->irq = irq;
		    g_printf("SIG: IRQ%d, enabling PIC-level %ld\n", irq, pic_irq_list[irq]);
		    sg++;
		}
	    }
	}
	sg->fd = 0;
	if (sg != SillyG_)
	    SillyG = SillyG_;
    }
#endif
}

void SIG_close(void)
{
#if defined(SIG)
    if (SillyG) {
	SillyG_t       *sg = SillyG;
	while (sg->fd) {
	    vm86_plus(VM86_FREE_IRQ, sg->irq);
	    sg++;
	}
	g_printf("Closing all IRQ you opened!\n");
    }
#endif
}

void sig_ctx_prepare(int tid)
{
  rm_stack_enter();
  clear_IF();
}

void sig_ctx_restore(int tid)
{
  rm_stack_leave();
}

static void signal_thr_post(int tid)
{
  in_handle_signals--;
}

static void signal_thr(void *arg)
{
  struct SIGNAL_queue *sig = &signal_queue[SIGNAL_head];
  struct SIGNAL_queue sig_c;	// local copy for signal-safety
  sig_c.signal_handler = signal_queue[SIGNAL_head].signal_handler;
  sig_c.arg_size = sig->arg_size;
  if (sig->arg_size)
    memcpy(sig_c.arg, sig->arg, sig->arg_size);
  sig_c.name = sig->name;
  SIGNAL_head = (SIGNAL_head + 1) % MAX_SIG_QUEUE_SIZE;
  if (debug_level('g') > 5)
    g_printf("Processing signal %s\n", sig_c.name);
  sig_c.signal_handler(sig_c.arg);
}

static void sigstack_init(void)
{
#ifndef MAP_STACK
#define MAP_STACK 0
#endif

  /* sigaltstack_wa is optional. See if we need it. */
  stack_t dummy = { .ss_flags = SS_DISABLE | SS_AUTODISARM };
  int err = sigaltstack(&dummy, NULL);
#if SIGALTSTACK_WA
  if (err && errno == EINVAL) {
    need_sas_wa = 1;
    warn("Enabling sigaltstack() work-around\n");
  }

  if (need_sas_wa) {
    cstack = alloc_mapping(MAPPING_SHARED, SIGSTACK_SIZE, -1);
    if (cstack == MAP_FAILED) {
      error("Unable to allocate stack\n");
      config.exitearly = 1;
      return;
    }
    backup_stack = alias_mapping(MAPPING_OTHER, -1, SIGSTACK_SIZE,
	PROT_READ | PROT_WRITE, cstack);
    if (backup_stack == MAP_FAILED) {
      error("Unable to allocate stack\n");
      config.exitearly = 1;
      return;
    }
  } else {
    cstack = mmap(NULL, SIGSTACK_SIZE, PROT_READ | PROT_WRITE,
	MAP_PRIVATE | MAP_ANONYMOUS | MAP_STACK, -1, 0);
    if (cstack == MAP_FAILED) {
      error("Unable to allocate stack\n");
      config.exitearly = 1;
      return;
    }
  }
#else
  if (err && errno == EINVAL) {
    error("Your kernel does not support SS_AUTODISARM and the "
	  "work-around in dosemu is not enabled.\n");
    config.exitearly = 1;
  }
  cstack = mmap(NULL, SIGSTACK_SIZE, PROT_READ | PROT_WRITE,
	MAP_PRIVATE | MAP_ANONYMOUS | MAP_STACK, -1, 0);
  if (cstack == MAP_FAILED) {
    error("Unable to allocate stack\n");
    config.exitearly = 1;
    return;
  }
#endif
}

/* DANG_BEGIN_FUNCTION signal_pre_init
 *
 * description:
 *  Initialize the signals to have NONE being blocked.
 * Currently this is NOT of much use to DOSEMU.
 *
 * DANG_END_FUNCTION
 *
 */
void
signal_pre_init(void)
{
  /* initialize user data & code selector values (used by DPMI code) */
  /* And save %fs, %gs for NPTL */
  eflags_fs_gs.fs = getsegment(fs);
  eflags_fs_gs.gs = getsegment(gs);
  eflags_fs_gs.eflags = getflags();
  dbug_printf("initial register values: fs: 0x%04x  gs: 0x%04x eflags: 0x%04lx\n",
    eflags_fs_gs.fs, eflags_fs_gs.gs, eflags_fs_gs.eflags);
#ifdef __x86_64__
  eflags_fs_gs.ds = getsegment(ds);
  eflags_fs_gs.es = getsegment(es);
  eflags_fs_gs.ss = getsegment(ss);
  /* get long fs and gs bases. If they are in the first 32 bits
     normal 386-style fs/gs switching can happen so we can ignore
     fsbase/gsbase */
  dosemu_arch_prctl(ARCH_GET_FS, &eflags_fs_gs.fsbase);
  if ((unsigned long)eflags_fs_gs.fsbase <= 0xffffffff)
    eflags_fs_gs.fsbase = 0;
  dosemu_arch_prctl(ARCH_GET_GS, &eflags_fs_gs.gsbase);
  if ((unsigned long)eflags_fs_gs.gsbase <= 0xffffffff)
    eflags_fs_gs.gsbase = 0;
  dbug_printf("initial segment bases: fs: %p  gs: %p\n",
    eflags_fs_gs.fsbase, eflags_fs_gs.gsbase);
#endif

  /* first set up the blocking mask: registersig() and newsetqsig()
   * adds to it */
  sigemptyset(&q_mask);
  sigemptyset(&nonfatal_q_mask);
  registersig(SIGALRM, sigalrm);
  registersig(SIGQUIT, sigquit);
  registersig(SIGIO, sigio);
  registersig(SIGCHLD, sig_child);
  newsetqsig(SIGINT, leavedos_signal);   /* for "graceful" shutdown for ^C too*/
  newsetqsig(SIGHUP, leavedos_signal);	/* for "graceful" shutdown */
  newsetqsig(SIGTERM, leavedos_signal);
  /* below ones are initialized by other subsystems */
  registersig(SIGPROF, NULL);
  registersig(SIG_ACQUIRE, NULL);
  registersig(SIG_RELEASE, NULL);
  /* mask is set up, now start using it */
  qsig_init();
  newsetsig(SIGILL, dosemu_fault);
  newsetsig(SIGFPE, dosemu_fault);
  newsetsig(SIGTRAP, dosemu_fault);
  newsetsig(SIGBUS, dosemu_fault);
  newsetsig(SIGABRT, abort_signal);
  newsetsig(SIGSEGV, dosemu_fault);

  /* block async signals so that threads inherit the blockage */
  sigprocmask(SIG_BLOCK, &q_mask, NULL);

  signal(SIGPIPE, SIG_IGN);
}

void
signal_init(void)
{
  sigstack_init();
  dosemu_tid = gettid();
  dosemu_pthread_self = pthread_self();
  sh_tid = coopth_create("signal handling");
  /* normally we don't need ctx handlers because the thread is detached.
   * But some crazy code (vbe.c) can call coopth_attach() on it, so we
   * set up the handlers just in case. */
  coopth_set_ctx_handlers(sh_tid, sig_ctx_prepare, sig_ctx_restore);
  coopth_set_sleep_handlers(sh_tid, handle_signals_force_enter,
	handle_signals_force_leave);
  coopth_set_permanent_post_handler(sh_tid, signal_thr_post);
  coopth_set_detached(sh_tid);

  event_fd = eventfd(0, EFD_CLOEXEC);
  add_to_io_select(event_fd, async_awake, NULL);
  rng_init(&cbks, MAX_CBKS, sizeof(struct callback_s));

  /* unblock async signals in main thread */
  pthread_sigmask(SIG_UNBLOCK, &q_mask, NULL);
}

void signal_done(void)
{
    registersig(SIGALRM, NULL);
    registersig(SIGIO, NULL);
    SIGNAL_head = SIGNAL_tail;
}

static void handle_signals_force_enter(int tid)
{
  if (!in_handle_signals) {
    dosemu_error("in_handle_signals=0\n");
    return;
  }
  in_handle_signals--;
}

static void handle_signals_force_leave(int tid)
{
  in_handle_signals++;
}

int signal_pending(void)
{
  return (SIGNAL_head != SIGNAL_tail);
}

/*
 * DANG_BEGIN_FUNCTION handle_signals
 *
 * description:
 *  Due to signals happening at any time, the actual work to be done
 * because a signal occurs is done here in a serial fashion.
 *
 * The concept, should this eventualy work, is that a signal should only
 * flag that it has occurred and let DOSEMU deal with it in an orderly
 * fashion as it executes the rest of it's code.
 *
 * DANG_END_FUNCTION
 *
 */
void handle_signals(void) {
  if (in_handle_signals)
    return;

  if (signal_pending()) {
    in_handle_signals++;
    coopth_start(sh_tid, signal_thr, NULL);
  }
}

/* ==============================================================
 *
 * This is called by default at around 100Hz.
 * (see timer_interrupt_init() in init.c)
 *
 * The actual formulas, starting with the configurable parameter
 * config.freq, are:
 *	config.freq				default=18
 *	config.update = 1E6/config.freq		default=54945
 *	timer tick(us) = config.update/6	default=9157.5us
 *		       = 166667/config.freq
 *	timer tick(Hz) = 6*config.freq		default=100Hz
 *
 * 6 is the magical TIMER_DIVISOR macro used to get 100Hz
 *
 * This call should NOT be used if you need timing accuracy - many
 * signals can get lost e.g. when kernel accesses disk, and the whole
 * idea of timing-by-counting is plain wrong. We'll need the Pentium
 * counter here.
 * ============================================================== */

static void SIGALRM_call(void *arg)
{
  static int first = 0;
  static hitimer_t cnt200 = 0;
  static hitimer_t cnt1000 = 0;

  if (first==0) {
    cnt200 =
    cnt1000 =
    pic_sys_time;	/* initialize */
    first = 1;
  }

  /* update mouse cursor before updating the screen */
  mouse_curtick();

  if (video_initialized) {
    if (Video->update_screen)
      Video->update_screen();
    if (Video->handle_events)
      Video->handle_events();
    update_screen();
  }

  /* for the SLang terminal we'll delay the release of shift, ctrl, ...
     keystrokes a bit */
  /* although actually the event handler handles the keyboard in X, keyb_client_run
   * still needs to be called in order to handle pasting.
   */
  if (!config.console_keyb)
    keyb_client_run();

  run_sound();

  serial_run();

  /* TRB - perform processing for the IPX Asynchronous Event Service */
#ifdef IPX
  if (config.ipxsup)
    AESTimerTick();
#endif

  if (config.rdtsc)
    update_cputime_TSCBase();
  timer_tick();

#if 0
/*
 * DANG_BEGIN_REMARK
 *  Check for keyboard coming from client
 *  For now, first byte is interrupt requests from Client
 * DANG_END_REMARK
 */
 if (*(u_char *)(shared_qf_memory + CLIENT_REQUEST_FLAG_AREA) & 0x40) {
   k_printf("KBD: Client sent key\n");
   pic_request (PIC_IRQ1);
   *(u_char *)(shared_qf_memory + CLIENT_REQUEST_FLAG_AREA) &=  ~0x40;
 }
#endif

  io_select();	/* we need this in order to catch lost SIGIOs */
  /* catch user hooks here */
  if (uhook_fdin != -1) uhook_poll();

  /* here we include the hooks to possible plug-ins */
  #define VM86_RETURN_VALUE retval
  #include "plugin_poll.h"
  #undef VM86_RETURN_VALUE

  alarm_idle();

  /* Here we 'type in' prestrokes from commandline, as long as there are any
   * Were won't overkill dosemu, hence we type at a speed of 14cps
   */
  if (config.pre_stroke) {
    static int count=-1;
    if (--count < 0) {
      count = type_in_pre_strokes();
      if (count <0) count =7; /* with HZ=100 we have a stroke rate of 14cps */
    }
  }

  /* this should be for per-second activities, it is actually at
   * 200ms more or less (PARTIALS=5) */
  if ((pic_sys_time-cnt200) >= (PIT_TICK_RATE/PARTIALS)) {
    cnt200 = pic_sys_time;
/*    g_printf("**** ALRM: %dms\n",(1000/PARTIALS)); */

    printer_tick(0);
    if (config.fastfloppy)
      floppy_tick();
  }

/* We update the RTC from here if it has not been defined as a thread */

  /* this is for EXACT per-second activities (can produce bursts) */
  if ((pic_sys_time-cnt1000) >= PIT_TICK_RATE) {
    cnt1000 += PIT_TICK_RATE;
/*    g_printf("**** ALRM: 1sec\n"); */
    rtc_update();
  }

}

/* DANG_BEGIN_FUNCTION SIGNAL_save
 *
 * arguments:
 * context     - signal context to save.
 * signal_call - signal handling routine to be called.
 *
 * description:
 *  Save into an array structure queue the signal context of the current
 * signal as well as the function to call for dealing with this signal.
 * This is a queue because any signal may occur multiple times before
 * DOSEMU deals with it down the road.
 *
 * DANG_END_FUNCTION
 *
 */
void SIGNAL_save(void (*signal_call)(void *), void *arg, size_t len,
	const char *name)
{
  signal_queue[SIGNAL_tail].signal_handler = signal_call;
  signal_queue[SIGNAL_tail].arg_size = len;
  assert(len <= MAX_SIG_DATA_SIZE);
  if (len)
    memcpy(signal_queue[SIGNAL_tail].arg, arg, len);
  signal_queue[SIGNAL_tail].name = name;
  SIGNAL_tail = (SIGNAL_tail + 1) % MAX_SIG_QUEUE_SIZE;
  if (in_dpmi_pm())
    dpmi_return_request();
}


/*
 * DANG_BEGIN_FUNCTION SIGIO_call
 *
 * description:
 *  Whenever I/O occurs on devices allowing SIGIO to occur, DOSEMU
 * will be flagged to run this call which inturn checks which
 * fd(s) was set and execute the proper routine to get the I/O
 * from that device.
 *
 * DANG_END_FUNCTION
 *
 */
static void SIGIO_call(void *arg){
  /* Call select to see if any I/O is ready on devices */
  io_select();
}

#ifdef __linux__
static void sigio(struct sigcontext *scp, siginfo_t *si)
{
  /* prints non reentrant! dont do! */
#if 0
  g_printf("got SIGIO\n");
#endif
  e_gen_sigalrm(scp);
  SIGNAL_save(SIGIO_call, NULL, 0, __func__);
  if (!in_vm86)
    dpmi_sigio(scp);
}

static void sigalrm(struct sigcontext *scp, siginfo_t *si)
{
  if(e_gen_sigalrm(scp)) {
    SIGNAL_save(SIGALRM_call, NULL, 0, __func__);
    if (!in_vm86)
      dpmi_sigio(scp);
  }
}

__attribute__((noinline))
static void sigasync0(int sig, struct sigcontext *scp, siginfo_t *si)
{
  /* can't use pthread_self() here since the TLS is always set to dosemu's *
   * in any case this should not happens since async signals are blocked   *
   * in other threads							   */
  if (gettid() != dosemu_tid)
    dosemu_error("Signal %i from thread\n", sig);
  if (sighandlers[sig])
	  sighandlers[sig](scp, si);
}

SIG_PROTO_PFX
static void sigasync(int sig, siginfo_t *si, void *uc)
{
  ucontext_t *uct = uc;
  struct sigcontext *scp = (struct sigcontext *)&uct->uc_mcontext;
  init_handler(scp, 1);
  sigasync0(sig, scp, si);
  deinit_handler(scp, uc);
}
#endif


static void sigquit(struct sigcontext *scp, siginfo_t *si)
{
  in_vm86 = 0;

  error("sigquit called\n");
  show_ints(0, 0x33);
  show_regs(__FILE__, __LINE__);

  WRITE_BYTE(BIOS_KEYBOARD_FLAGS, 0x80);	/* ctrl-break flag */

  do_soft_int(0x1b);
}

void do_periodic_stuff(void)
{
    check_leavedos();
    handle_signals();
    coopth_run();

#ifdef USE_MHPDBG
    if (mhpdbg.active)
	mhp_debug(DBG_POLL, 0, 0);
#endif

    if (Video->change_config)
	update_xtitle();
}

void add_thread_callback(void (*cb)(void *), void *arg, const char *name)
{
  if (cb) {
    struct callback_s cbk;
    int i;
    cbk.func = cb;
    cbk.arg = arg;
    cbk.name = name;
    pthread_mutex_lock(&cbk_mtx);
    i = rng_put(&cbks, &cbk);
    g_printf("callback %s added, %i queued\n", name, rng_count(&cbks));
    pthread_mutex_unlock(&cbk_mtx);
    if (!i)
      error("callback queue overflow, %s\n", name);
  }
  eventfd_write(event_fd, 1);
  /* unfortunately eventfd does not support SIGIO :( So we kill ourself. */
  pthread_kill(dosemu_pthread_self, SIGIO);
}

static void async_awake(void *arg)
{
  struct callback_s cbk;
  int i;
  eventfd_t val;
  eventfd_read(event_fd, &val);
  g_printf("processing %"PRId64" callbacks\n", val);
  do {
    pthread_mutex_lock(&cbk_mtx);
    i = rng_get(&cbks, &cbk);
    pthread_mutex_unlock(&cbk_mtx);
    if (i)
      cbk.func(cbk.arg);
  } while (i);
}

static int saved_fc;

void signal_switch_to_dosemu(void)
{
  saved_fc = fault_cnt;
  fault_cnt = 0;
}

void signal_switch_to_dpmi(void)
{
  fault_cnt = saved_fc;
}

#if SIGALTSTACK_WA
static void signal_sas_wa(void)
{
  int err;
  stack_t ss = {};
  m_ucontext_t hack;
  register unsigned long sp asm("sp");
  unsigned char *top = cstack + SIGSTACK_SIZE;
  unsigned char *btop = backup_stack + SIGSTACK_SIZE;
  unsigned long delta = (unsigned long)(top - sp);

  if (getmcontext(&hack) == 0)
    asm volatile(
#ifdef __x86_64__
    "mov %0, %%rsp\n"
#else
    "mov %0, %%esp\n"
#endif
     :: "r"(btop - delta) : "sp");
  else
    return;

  ss.ss_flags = SS_DISABLE;
  err = sigaltstack(&ss, NULL);
  if (err)
    perror("sigaltstack");

  setmcontext(&hack);
}
#endif

void signal_return_to_dosemu(void)
{
#if SIGALTSTACK_WA
  if (need_sas_wa)
    signal_sas_wa();
#endif
}

void signal_return_to_dpmi(void)
{
}

void signal_set_altstack(stack_t *stk)
{
  stk->ss_sp = cstack;
  stk->ss_size = SIGSTACK_SIZE;
#if SIGALTSTACK_WA
  stk->ss_flags = SS_ONSTACK | (need_sas_wa ? 0 : SS_AUTODISARM);
#else
  stk->ss_flags = SS_ONSTACK | SS_AUTODISARM;
#endif
}<|MERGE_RESOLUTION|>--- conflicted
+++ resolved
@@ -65,8 +65,6 @@
 #define SIGRETURN_WA 0
 #endif
 
-#define SIGRETURN_WA 1
-
 /* Variables for keeping track of signals */
 #define MAX_SIG_QUEUE_SIZE 50
 #define MAX_SIG_DATA_SIZE 128
@@ -120,14 +118,9 @@
 static void sigalrm(struct sigcontext *, siginfo_t *);
 static void sigio(struct sigcontext *, siginfo_t *);
 static void sigasync(int sig, siginfo_t *si, void *uc);
-
-<<<<<<< HEAD
+static void leavedos_sig(int sig);
+
 static void _newsetqsig(int sig, void (*fun)(int sig, siginfo_t *si, void *uc))
-=======
-static void leavedos_sig(int sig);
-
-static void newsetqsig(int sig, void (*fun)(int sig, siginfo_t *si, void *uc))
->>>>>>> 0efc9c3d
 {
 	if (qsighandlers[sig])
 		return;
