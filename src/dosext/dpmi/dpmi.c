--- conflicted
+++ resolved
@@ -92,12 +92,8 @@
 static int dpmi_is_cli;
 static int dpmi_ctid;
 static int dpmi_tid;
-<<<<<<< HEAD
-#if defined(__i386__) || !DIRECT_DPMI_CONTEXT_SWITCH
-=======
 static struct sigcontext emu_stack_frame;
 static struct _fpstate emu_fpstate;
->>>>>>> ac7eb2de
 static int in_indirect_dpmi_transfer;
 static int in_dpmic_thr;
 
@@ -394,31 +390,6 @@
 	return (_esp)&0xffff;
 }
 
-#ifdef __x86_64__
-<<<<<<< HEAD
-#if DIRECT_DPMI_CONTEXT_SWITCH
-SIG_PROTO_PFX
-static void dpmi_restore_segregs(struct sigcontext *scp)
-{
-  loadregister(ds, _ds);
-  loadregister(es, _es);
-
-  /* only load fs/gs if necessary so that if they are 0, then the
-     64bit bases will not be destroyed.
-     Apparently loading a null selector gives a null segment base on
-     Intel64/EM64T, but leaves the 64bit (or other) base intact on AMD CPUs.
-     Of course, i386 null selector semantics (GPF on access via one)
-     take over once the DPMI client is entered.
-  */
-  if (_fs != getsegment(fs))
-    loadregister(fs, _fs);
-  if (_gs != getsegment(gs))
-    loadregister(gs, _gs);
-}
-#endif
-=======
->>>>>>> ac7eb2de
-
 static void iret_frame_setup(struct sigcontext *scp)
 {
   /* set up a frame to get back to DPMI via iret. The kernel does not save
@@ -449,13 +420,7 @@
   _rip = (unsigned long)DPMI_iret;
   _cs = getsegment(cs);
 }
-#endif
-
-<<<<<<< HEAD
-#if defined(__i386__) || !DIRECT_DPMI_CONTEXT_SWITCH
-__attribute__((noreturn))
-=======
->>>>>>> ac7eb2de
+
 static void indirect_dpmi_transfer(void)
 {
   in_indirect_dpmi_transfer++;
