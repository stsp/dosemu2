--- conflicted
+++ resolved
@@ -57,11 +57,7 @@
     uint16_t retcode;
     int allocated;
     run_dos_cb run_dos;
-<<<<<<< HEAD
-=======
     get_psp_cb get_psp;
-    int quit;
->>>>>>> 452a85e1
 } builtin_mem[MAX_NESTING];
 #define BMEM(x) (builtin_mem[current_builtin].x)
 
@@ -134,17 +130,13 @@
 
 	if (!program) program = "C:\\COMMAND.COM";
 	snprintf(cmdline, sizeof(cmdline), "/E:2048 /C %s", command);
-<<<<<<< HEAD
+	return load_and_run_DOS_program(program, cmdline);
+}
+
+int com_system(const char *command, int quit)
+{
 	if (quit)
 		msetenv("DOSEMU_EXIT", "1");
-=======
-	return load_and_run_DOS_program(program, cmdline);
-}
-
-int com_system(const char *command, int quit)
-{
-	BMEM(quit) = quit;
->>>>>>> 452a85e1
 	coopth_leave();
 	fake_iret();
 	return BMEM(run_dos)(command);
@@ -654,8 +646,6 @@
 			do_system, do_get_psp);
 	if (err <= 0) {
 		pool_used--;
-		if (err == -1 && BMEM(quit))
-			coopth_add_post_handler(do_exit, NULL);
 		CARRY;
 	}
 	return err;
@@ -669,15 +659,8 @@
 	LWORD(ebx) = BMEM(retcode);
 	if (BMEM(allocated)) {
 	    com_strfree(BMEM(cmd));
-<<<<<<< HEAD
-	    lowmem_free((void *)BMEM(pa4), sizeof(struct param4a));
-	    lowmem_free(BMEM(cmdl), 256);
-=======
 	    lowmem_heap_free((void *)BMEM(pa4));
 	    lowmem_heap_free((void *)BMEM(cmdl));
-	    if (BMEM(quit))
-		coopth_add_post_handler(do_exit, NULL);
->>>>>>> 452a85e1
 	}
 	pool_used--;
 	return 1;
