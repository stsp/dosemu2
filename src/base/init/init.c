#include <stdio.h>
#include <string.h>
#include <termios.h>
#include <stdlib.h>
#include <unistd.h>
#include <fcntl.h>
#include <sys/time.h>
#include <sys/stat.h>
#include <sys/utsname.h>
#include <errno.h>

#ifdef __linux__
#include <linux/version.h>
#endif

#include "config.h"
#include "version.h"
#include "emu.h"
#include "memory.h"
#include "dpmi.h"
#include "bios.h"
#include "int.h"
#include "timers.h"
#include "video.h"
#include "vc.h"
#include "mouse.h"
#include "port.h"
#include "joystick.h"
#include "pktdrvr.h"
#include "ipx.h"
#include "bitops.h"
#include "pic.h"
#include "dma.h"
#include "xms.h"
#include "lowmem.h"
#include "iodev.h"
#include "priv.h"
#include "doshelpers.h"
#include "cpu-emu.h"

#include "keyb_clients.h"
#include "keyb_server.h"

#include "mapping.h"

#if 0
static inline void dbug_dumpivec(void)
{
  int i;

  for (i = 0; i < 256; i++) {
    int j;

    dbug_printf("%02x %08x", i, ((unsigned int *) 0)[i << 1]);
    for (j = 0; j < 8; j++)
      dbug_printf(" %02x", ((unsigned char *) (BIOSSEG * 16 + 16 * i))[j]);
    dbug_printf("\n");
  }
}
#endif

/*
 * DANG_BEGIN_FUNCTION stdio_init
 *
 * description:
 *  Initialize stdio, open debugging output file if user specified one
 *
 * DANG_END_FUNCTION
 */
void stdio_init(void)
{
  setbuf(stdout, NULL);

  if(dbg_fd) {
    warn("DBG_FD already set\n");
    return;
  }

  if(config.debugout)
  {
    dbg_fd=fopen(config.debugout,"w");
    if(!dbg_fd) {
      error("can't open \"%s\" for writing debug file\n",
	      config.debugout);
      exit(1);
    }
    free(config.debugout);
    config.debugout = NULL;
  }
  else
  {
    dbg_fd=0;
    warn("No debug output file specified, debugging information will not be printed");
  }
  sync();  /* for safety */
}

/*
 * DANG_BEGIN_FUNCTION time_setting_init
 *
 * description:
 *  Beats me
 *
 * DANG_END_FUNCTION
 */
void time_setting_init(void)
{
  initialize_timers();
}

/*
 * DANG_BEGIN_FUNCTION timer_interrupt_init
 *
 * description:
 *  Tells the OS to send us periodic timer messages
 *
 * DANG_END_FUNCTION
 */
void timer_interrupt_init(void)
{
  struct itimerval itv;
  int delta;

  delta = (config.update / TIMER_DIVISOR);
  /* Check that the kernel actually supports such a frequency - we
   * can't go faster than jiffies with setitimer()
   */
  if (((delta/1000)+1) < (1000/sysconf(_SC_CLK_TCK))) {
    c_printf("TIME: FREQ too fast, using defaults\n");
    config.update = 54925; config.freq = 18;
    delta = 54925 / TIMER_DIVISOR;
  }

  itv.it_interval.tv_sec = 0;
  itv.it_interval.tv_usec = delta;
  itv.it_value.tv_sec = 0;
  itv.it_value.tv_usec = delta;
  c_printf("TIME: using %d usec for updating ALRM timer\n", delta);

  setitimer(ITIMER_REAL, &itv, NULL);
}

/*
 * DANG_BEGIN_FUNCTION map_video_bios
 *
 * description:
 *  Map the video bios into main memory
 *
 * DANG_END_FUNCTION
 */
uint32_t int_bios_area[0x500/sizeof(uint32_t)];
void map_video_bios(void)
{
  v_printf("Mapping VBIOS = %d\n",config.mapped_bios);

  if (config.mapped_bios) {
    if (config.vbios_file) {
      warn("WARN: loading VBIOS %s into mem at %#x (%#X bytes)\n",
	   config.vbios_file, VBIOS_START, VBIOS_SIZE);
      load_file(config.vbios_file, 0, LINEAR2UNIX(VBIOS_START), VBIOS_SIZE);
    }
    else if (config.vbios_copy) {
      warn("WARN: copying VBIOS from /dev/mem at %#x (%#X bytes)\n",
	   VBIOS_START, VBIOS_SIZE);
      load_file("/dev/mem", VBIOS_START, LINEAR2UNIX(VBIOS_START), VBIOS_SIZE);
    }
    else {
      warn("WARN: copying VBIOS file from /dev/mem\n");
      load_file("/dev/mem", VBIOS_START, LINEAR2UNIX(VBIOS_START), VBIOS_SIZE);
    }

    /* copy graphics characters from system BIOS */
    load_file("/dev/mem", GFX_CHARS, LINEAR2UNIX(GFX_CHARS), GFXCHAR_SIZE);

    memcheck_addtype('V', "Video BIOS");
    memcheck_reserve('V', VBIOS_START, VBIOS_SIZE);
    if (!config.vbios_post || config.chipset == VESA)
      load_file("/dev/mem", 0, (unsigned char *)int_bios_area, sizeof(int_bios_area));
  }
}

/*
 * DANG_BEGIN_FUNCTION map_custom_bios
 *
 * description:
 *  Setup the dosemu amazing custom BIOS, quietly overwriting anything
 *  was copied there before. Do not overwrite graphic fonts!
 *
 * DANG_END_FUNCTION
 */
static inline void map_custom_bios(void)
{
  unsigned int ptr;
  u_long n;

  n = (u_long)bios_f000_endpart1 - (u_long)bios_f000;
  ptr = SEGOFF2LINEAR(BIOSSEG, 0);
  MEMCPY_2DOS(ptr, bios_f000, n);

  n = (u_long)bios_f000_end - (u_long)bios_f000_part2;
  ptr = SEGOFF2LINEAR(BIOSSEG, ((u_long)bios_f000_part2 - (u_long)bios_f000));
  MEMCPY_2DOS(ptr, bios_f000_part2, n);
  /* Initialize the lowmem heap that resides in a custom bios */
  lowmem_heap_init();
}

/*
 * DANG_BEGIN_FUNCTION memory_init
 *
 * description:
 *  Set up all memory areas as would be present on a typical i86 during
 * the boot phase.
 *
 * DANG_END_FUNCTION
 */
void memory_init(void)
{
  map_custom_bios();           /* map the DOSEMU bios */
  setup_interrupts();          /* setup interrupts */
  bios_setup_init();
}

/*
 * DANG_BEGIN_FUNCTION device_init
 *
 * description:
 *  Calls all initialization routines for devices (keyboard, video, serial,
 *    disks, etc.)
 *
 * DANG_END_FUNCTION
 */
void device_init(void)
{
  pit_init();		/* for native speaker */
  video_config_init();	/* privileged part of video init */
  keyb_priv_init();
  mouse_priv_init();
}

/*
 * DANG_BEGIN_FUNCTION low_mem_init
 *
 * description:
 *  Initializes the lower 1Meg via mmap & sets up the HMA region
 *
 * DANG_END_FUNCTION
 */
void low_mem_init(void)
{
  void *lowmem, *result;

  open_mapping(MAPPING_INIT_LOWRAM);
  g_printf ("DOS+HMA memory area being mapped in\n");
  lowmem = alloc_mapping(MAPPING_INIT_LOWRAM, LOWMEM_SIZE + HMASIZE, -1);
  if (lowmem == MAP_FAILED) {
    perror("LOWRAM alloc");
    leavedos(98);
  }

#ifdef __i386__
  result = alias_mapping(MAPPING_INIT_LOWRAM, 0, LOWMEM_SIZE + HMASIZE,
			 PROT_READ | PROT_WRITE | PROT_EXEC, lowmem);

  if (result == MAP_FAILED && (errno == EPERM || errno == EACCES)) {
#ifndef X86_EMULATOR
    perror ("LOWRAM mmap");
    fprintf(stderr, "Cannot map low DOS memory (the first 640k).\n"
	      "You can most likely avoid this problem by running\n"
	      "sysctl -w vm.mmap_min_addr=0\n"
	      "as root, or by changing the vm.mmap_min_addr setting in\n"
	      "/etc/sysctl.conf or a file in /etc/sysctl.d/ to 0.\n"
	      "If this doesn't help, disable selinux in /etc/selinux/config\n"
	      );
    exit(EXIT_FAILURE);
#else
<<<<<<< HEAD
    if (config.cpuemu == 0)
=======
    if (config.cpu_vm == CPUVM_VM86)
>>>>>>> 7fa3fec9
    {
      /* switch on vm86-only JIT CPU emulation to with non-zero base */
      config.cpu_vm = CPUVM_EMU;
      config.cpuemu = 3;
      init_emu_cpu();
      c_printf("CONF: JIT CPUEMU set to 3 for %d86\n", (int)vm86s.cpu_type);
      error("Using CPU emulation because vm.mmap_min_addr > 0.\n"
	      "You can most likely avoid this problem by running\n"
	      "sysctl -w vm.mmap_min_addr=0\n"
	      "as root, or by changing the vm.mmap_min_addr setting in\n"
	      "/etc/sysctl.conf or a file in /etc/sysctl.d/ to 0.\n"
	      "If this doesn't help, disable selinux in /etc/selinux/config\n"
	      );
    }
    result = alias_mapping(MAPPING_INIT_LOWRAM, -1, LOWMEM_SIZE + HMASIZE,
			   PROT_READ | PROT_WRITE | PROT_EXEC, lowmem);
#endif
  }
#else
#if 0
  result = alias_mapping(MAPPING_INIT_LOWRAM, 0, LOWMEM_SIZE + HMASIZE,
			 PROT_READ | PROT_WRITE | PROT_EXEC, lowmem);
  if (result == MAP_FAILED && (errno == EPERM || errno == EACCES))
#endif
  result = alias_mapping(MAPPING_INIT_LOWRAM, -1, LOWMEM_SIZE + HMASIZE,
			   PROT_READ | PROT_WRITE | PROT_EXEC, lowmem);
<<<<<<< HEAD
  if (config.cpuemu == 0) {
    /* switch on vm86-only JIT CPU emulation to with non-zero base */
    config.cpuemu = 3;
    init_emu_cpu();
    c_printf("CONF: JIT CPUEMU set to 3 for %d86\n", (int)vm86s.cpu_type);
  }
=======
>>>>>>> 7fa3fec9
#endif

  if (result == MAP_FAILED) {
    perror ("LOWRAM mmap");
    exit(EXIT_FAILURE);
  }

#ifdef X86_EMULATOR
  if (result) {
    warn("WARN: using non-zero memory base address %p.\n"
	 "WARN: You can use the better-tested zero based setup using\n"
	 "WARN: sysctl -w vm.mmap_min_addr=0\n"
	 "WARN: as root, or by changing the vm.mmap_min_addr setting in\n"
	 "WARN: /etc/sysctl.conf or a file in /etc/sysctl.d/ to 0.\n",
	    result);
  }
#endif

  /* keep conventional memory protected as long as possible to protect
     NULL pointer dereferences */
  mprotect_mapping(MAPPING_LOWMEM, result, config.mem_size * 1024, PROT_NONE);
}

/*
 * DANG_BEGIN_FUNCTION version_init
 *
 * description:
 *  Find version of OS running and set necessary global parms.
 *
 * DANG_END_FUNCTION
 */
void version_init(void) {

#ifdef __linux__
  struct utsname unames;
  char *s;

  uname(&unames);
  kernel_version_code = strtol(unames.release, &s,0) << 16;
  kernel_version_code += strtol(s+1, &s,0) << 8;
  kernel_version_code += strtol(s+1, &s,0);

  if (kernel_version_code < KERNEL_VERSION(2, 6, 6)) {
    error("You are running a kernel older than 2.6.6.\n"
          "This may be very problematic for DOSEMU.\n"
          "Please upgrade to a newer Linux kernel before reporting\n"
          "problems.\n");
  }
#else
  kernel_version_code = 0;
#endif
}

#define __S(x) #x
#define _S(x) __S(x)
void print_version(void)
{
  struct utsname unames;

  uname(&unames);
  warn("DOSEMU-%s is coming up on %s version %s %s %s\n", VERSTR,
       unames.sysname, unames.release, unames.version, unames.machine);
  warn("Compiled with GCC version %d.%d", __GNUC__, __GNUC_MINOR__);
#ifdef __GNUC_PATCHLEVEL__
  warn(".%d",__GNUC_PATCHLEVEL__);
#endif
#ifdef i386
  warn(" -m32\n");
#else
  warn(" -m64\n");
#endif
#ifdef CFLAGS_STR
  warn("CFLAGS: %s\n", _S(CFLAGS_STR));
#endif
}<|MERGE_RESOLUTION|>--- conflicted
+++ resolved
@@ -273,11 +273,7 @@
 	      );
     exit(EXIT_FAILURE);
 #else
-<<<<<<< HEAD
-    if (config.cpuemu == 0)
-=======
     if (config.cpu_vm == CPUVM_VM86)
->>>>>>> 7fa3fec9
     {
       /* switch on vm86-only JIT CPU emulation to with non-zero base */
       config.cpu_vm = CPUVM_EMU;
@@ -304,15 +300,6 @@
 #endif
   result = alias_mapping(MAPPING_INIT_LOWRAM, -1, LOWMEM_SIZE + HMASIZE,
 			   PROT_READ | PROT_WRITE | PROT_EXEC, lowmem);
-<<<<<<< HEAD
-  if (config.cpuemu == 0) {
-    /* switch on vm86-only JIT CPU emulation to with non-zero base */
-    config.cpuemu = 3;
-    init_emu_cpu();
-    c_printf("CONF: JIT CPUEMU set to 3 for %d86\n", (int)vm86s.cpu_type);
-  }
-=======
->>>>>>> 7fa3fec9
 #endif
 
   if (result == MAP_FAILED) {
